--- conflicted
+++ resolved
@@ -8,7 +8,6 @@
 use crate::data::{Data, DefType, I32, Type, Value};
 use crate::database::Stores;
 use crate::diagnostics::Level;
-use crate::keys::Content;
 use crate::lexer::Lexer;
 
 /// Set the correct type and initial size in definitions.
@@ -125,11 +124,7 @@
 pub fn fill_all(data: &mut Data, database: &mut Stores, start_def: u32) {
     for d_nr in start_def..data.definitions() {
         if ((matches!(data.def_type(d_nr), DefType::EnumValue) && data.attributes(d_nr) > 0)
-<<<<<<< HEAD
             || matches!(data.def_type(d_nr), DefType::Struct))
-=======
-            || matches!(data.def_type(d_nr), DefType::Struct | DefType::Main))
->>>>>>> 27269657
             && !database.has_type(&data.def(d_nr).name)
         {
             fill_database(data, database, d_nr);
@@ -149,36 +144,15 @@
                 break;
             }
         }
-<<<<<<< HEAD
-=======
-    }
-    let s_type = database.structure(&data.def(d_nr).name, enum_value);
-    if data.def_type(d_nr) == DefType::Main {
-        database.main(s_type);
->>>>>>> 27269657
     }
     let s_type = database.structure(&data.def(d_nr).name, enum_value);
     data.definitions[d_nr as usize].known_type = s_type;
     if data.def_type(d_nr) == DefType::EnumValue {
-<<<<<<< HEAD
         let e_tp = data.def(d_nr).parent;
-=======
-        let b = database.byte(0, false);
-        let f = database.field(s_type, "enum", b);
-        let e_tp = data.def(d_nr).parent;
-        for (a_nr, a) in data.def(e_tp).attributes.iter().enumerate() {
-            if a.name == data.def(d_nr).name {
-                database.set_default(s_type, f, Content::Long(a_nr as i64 + 1));
-            }
-        }
->>>>>>> 27269657
         let enum_tp = data.def(e_tp).known_type;
         database.enum_value(enum_tp, &data.def(d_nr).name, data.def(d_nr).known_type);
     }
     for a_nr in 0..data.attributes(d_nr) {
-        if !data.attr_mutable(d_nr, a_nr) {
-            continue;
-        }
         let a_type = data.attr_type(d_nr, a_nr);
         let t_nr = data.type_elm(&a_type);
         let nullable = data.attr_nullable(d_nr, a_nr);
@@ -213,17 +187,41 @@
                         database.name("integer")
                     }
                 }
-                Type::Hash(content, key_fields, _) => {
-                    database.hash(data.def(content).known_type, &key_fields)
-                }
-                Type::Index(content, key_fields, _) => {
-                    database.index(data.def(content).known_type, &key_fields)
-                }
-                Type::Sorted(content, key_fields, _) => {
-                    database.sorted(data.def(content).known_type, &key_fields)
-                }
-                Type::Spacial(content, key_fields, _) => {
-                    database.spacial(data.def(content).known_type, &key_fields)
+                Type::Hash(c_nr, key_fields, _) => {
+                    let mut c_tp = data.def(c_nr).known_type;
+                    if c_tp == u16::MAX {
+                        fill_database(data, database, c_nr);
+                        c_tp = data.def(c_nr).known_type;
+                    }
+                    set_mutable(data, c_nr, &key_fields);
+                    database.hash(c_tp, &key_fields)
+                }
+                Type::Index(c_nr, key_fields, _) => {
+                    let mut c_tp = data.def(c_nr).known_type;
+                    if c_tp == u16::MAX {
+                        fill_database(data, database, c_nr);
+                        c_tp = data.def(c_nr).known_type;
+                    }
+                    set_mutable_(data, c_nr, &key_fields);
+                    database.index(c_tp, &key_fields)
+                }
+                Type::Sorted(c_nr, key_fields, _) => {
+                    let mut c_tp = data.def(c_nr).known_type;
+                    if c_tp == u16::MAX {
+                        fill_database(data, database, c_nr);
+                        c_tp = data.def(c_nr).known_type;
+                    }
+                    set_mutable_(data, c_nr, &key_fields);
+                    database.sorted(c_tp, &key_fields)
+                }
+                Type::Spacial(c_nr, key_fields, _) => {
+                    let mut c_tp = data.def(c_nr).known_type;
+                    if c_tp == u16::MAX {
+                        fill_database(data, database, c_nr);
+                        c_tp = data.def(c_nr).known_type;
+                    }
+                    set_mutable(data, c_nr, &key_fields);
+                    database.spacial(c_tp, &key_fields)
                 }
                 Type::Enum(t, _, _) if data.def(t).name == "enumerate" => database.name("byte"),
                 _ => data.def(t_nr).known_type,
@@ -231,4 +229,18 @@
             database.field(s_type, &data.attr_name(d_nr, a_nr), tp);
         }
     }
+}
+
+fn set_mutable(data: &mut Data, on_d: u32, fields: &[String]) {
+    for f in fields {
+        let a_nr = data.attr(on_d, f);
+        data.definitions[on_d as usize].attributes[a_nr].mutable = false;
+    }
+}
+
+fn set_mutable_(data: &mut Data, on_d: u32, fields: &[(String, bool)]) {
+    for f in fields {
+        let a_nr = data.attr(on_d, &f.0);
+        data.definitions[on_d as usize].attributes[a_nr].mutable = false;
+    }
 }