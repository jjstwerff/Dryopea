--- conflicted
+++ resolved
@@ -192,8 +192,12 @@
 
     #[inline]
     pub fn get_db_ref(&mut self) {
+        let fld = *self.code::<u16>();
         let r = *self.get_stack::<DbRef>();
-        let t = self.database.store(&r).addr::<DbRef>(r.rec, r.pos);
+        let t = self
+            .database
+            .store(&r)
+            .addr::<DbRef>(r.rec, r.pos + u32::from(fld));
         self.put_stack(*t);
     }
 
@@ -688,21 +692,7 @@
     pub fn new_record(&mut self) {
         let parent_tp = *self.code::<u16>();
         let fld = *self.code::<u16>();
-        let mut data = *self.get_stack::<DbRef>();
-        if let Parts::EnumValue(_, fields) = &self.database.types[parent_tp as usize].parts {
-            data.pos += u32::from(fld);
-            let nr = if let Content::Long(l) = fields[0].default {
-                l
-            } else {
-                0
-            };
-            self.database.set_default_value(parent_tp, &data);
-            self.database
-                .store_mut(&data)
-                .set_byte(data.rec, data.pos, 0, nr as i32);
-            self.put_stack(data);
-            return;
-        }
+        let data = *self.get_stack::<DbRef>();
         let new_value = self.database.record_new(&data, parent_tp, fld);
         self.database.set_default_value(
             if fld == u16::MAX {
@@ -1236,7 +1226,9 @@
         for a in 0..stack.data.def(def_nr).attributes.len() as u16 {
             let n = &stack.data.def(def_nr).attributes[a as usize].name;
             let v = stack.function.var(n);
-            stack.position = stack.function.claim(v, stack.position, &Context::Argument);
+            if v != u16::MAX {
+                stack.position = stack.function.claim(v, stack.position, &Context::Argument);
+            }
         }
         let start = self.code_pos;
         self.arguments = stack.position;
@@ -1748,11 +1740,13 @@
                     self.generate(expr, stack, false);
                 }
                 self.add_return(stack, return_expr);
+                return_expr = 0;
+                tp = Type::Void;
             } else {
                 has_return = false;
-            }
-            return_expr = 0;
-            tp = self.generate(v, stack, false);
+                return_expr = 0;
+                tp = self.generate(v, stack, false);
+            }
             if self.stack_pos > s_pos && !matches!(v, Value::Set(_, _)) {
                 // Normal expressions do not claim stack space (because of Value::Drop)
                 // So if there is data left it should be a return expression.
@@ -2050,13 +2044,9 @@
                     def.returned.show(data, &data.def(d_nr).variables)
                 )?;
             }
-<<<<<<< HEAD
             if let Some(t) = self.types.get(&p)
                 && *t != u16::MAX
             {
-=======
-            if let Some(t) = self.types.get(&p) {
->>>>>>> 27269657
                 write!(f, " type={} {t:}", self.database.types[*t as usize].name)?;
             }
             if let Some(v) = self.vars.get(&p) {
@@ -2143,7 +2133,7 @@
         data: &Data,
     ) -> Result<(), Error> {
         writeln!(log, "Execute {name}:")?;
-        let d_nr = data.def_nr(name);
+        let d_nr = data.def_nr(&format!("n_{name}"));
         assert_ne!(d_nr, u32::MAX, "Unknown routine {name}");
         self.code_pos = data.def(d_nr).code_position;
         self.def_pos = self.code_pos;
@@ -2180,7 +2170,8 @@
     # Panics
     When too many steps were taken, this might indicate an unending loop.
     */
-    pub fn execute(&mut self, d_nr: u32, data: &Data) {
+    pub fn execute(&mut self, name: &str, data: &Data) {
+        let d_nr = data.def_nr(&format!("n_{name}"));
         let pos = data.def(d_nr).code_position;
         self.code_pos = pos;
         self.stack_pos = 4;
